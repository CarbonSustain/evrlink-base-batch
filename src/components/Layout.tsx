--- conflicted
+++ resolved
@@ -56,11 +56,6 @@
               Sign In
             </Button>
           </Link>
-<<<<<<< HEAD
-          
-=======
-
->>>>>>> b1ea920d
           {address ? (
             <AccountMenu address={address} />
           ) : (
